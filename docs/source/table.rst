.. list-table::
   :widths: 5 5 5 5 5
   :header-rows: 1

   * - Dataset
     - Downloadable?
     - Annotation Types
     - Tracks
     - License

   * - AcousticBrainz Genre
     - - audio: 🧮
       - annotations: ✅
     - - :ref:`genre`
     - >4M
     - - .. image:: https://licensebuttons.net/l/by-sa/4.0/80x15.png
            :target: https://creativecommons.org/licenses/by-sa/4.0
       - :acousticbrainz:`\ `

   * - Beatles
     - - audio: ❌
       - annotations: ✅
     - - :ref:`beats`
       - :ref:`chords`
       - :ref:`sections`
       - :ref:`key`
       - :ref:`vocal-activity`
     - 180
     - ❌

   * - Beatport EDM key
     - - audio: ✅
       - annotations: ✅
     - - global :ref:`key`
     - 1486
     - .. image:: https://licensebuttons.net/l/by-sa/4.0/80x15.png
          :target: https://creativecommons.org/licenses/by-sa/4.0

   * - Billboard (McGill)
     - - audio: ❌
       - annotations: ✅
     - - :ref:`chords`
       - :ref:`sections`
     - 890
     - .. image:: https://licensebuttons.net/l/zero/1.0/80x15.png
          :target: http://creativecommons.org/publicdomain/zero/1.0/

   * - cante100
     - - audio: 🔑
       - annotations: ✅
     - :ref:`f0`
     - 100
     - :cante:`\ `

   * - .. line-block::

        (CompMusic)
        Jingju A Cappella

     - - audio: ✅
       - annotations: ✅
     - - :ref:`lyrics`
       - :ref:`phonemes`
       - :ref:`syllables`
     - 82
     - .. image:: https://licensebuttons.net/l/by-nc-sa/4.0/80x15.png
          :target: https://creativecommons.org/licenses/by-nc-sa/4.0

   * - .. line-block::

        (CompMusic)
        OTMM Makam

     - - audio: ✅
       - annotations: ✅
     - - :ref:`f0`
       - :ref:`tonic`
     - 1000
     - .. image:: https://licensebuttons.net/l/by-nc-sa/4.0/80x15.png
          :target: https://creativecommons.org/licenses/by-nc-sa/4.0

   * - Dagstuhl ChoirSet
     - - multitrack audio: ✅
       - annotations: ✅
     - - :ref:`f0`
       - :ref:`beats`
       - :ref:`notes`
     - 108
     - .. image:: https://licensebuttons.net/l/by/4.0/80x15.png
          :target: https://creativecommons.org/licenses/by/4.0/

   * - DALI
     - - audio: 📺
       - annotations: ✅
     - - :ref:`lyrics`
       - Vocal :ref:`notes`
     - 5358
     - .. image:: https://licensebuttons.net/l/by-sa/4.0/80x15.png
          :target: https://creativecommons.org/licenses/by-sa/4.0

<<<<<<< HEAD
   * - Da-TACOS
     - - audio: 🧮
       - annotations: ✅
     - - :ref:`lyrics`
       - Vocal :ref:`notes`
     - - benchmark 15000 tracks
       - coveranalysis 10000 tracks
=======
   * - Freesound One-Shot Percussive Sounds
     - - audio: ✅
       - annotations: ✅
     - - :ref:`tags`
     - 10254
>>>>>>> b782d525
     - .. image:: https://licensebuttons.net/l/by-sa/4.0/80x15.png
          :target: https://creativecommons.org/licenses/by-sa/4.0

   * - Giantsteps key
     - - audio: ✅
       - annotations: ✅
     - global :ref:`key`
     - 500
     - .. image:: https://licensebuttons.net/l/by-sa/4.0/80x15.png
          :target: https://creativecommons.org/licenses/by-sa/4.0

   * - Giantsteps tempo
     - - audio: 📺
       - annotations: ✅
     - - global :ref:`genre`
       - global :ref:`tempo`
     - 664
     - .. image:: https://licensebuttons.net/l/by-sa/4.0/80x15.png
          :target: https://creativecommons.org/licenses/by-sa/4.0

   * - Good Sounds
     - - audio: : ✅
       - annotations: ✅
     - - instrument :ref:`instruments`
       - sound quality metadata
       - instrument metadata
     - 16308
     - .. image:: https://licensebuttons.net/l/by-sa/4.0/80x15.png
          :target: https://creativecommons.org/licenses/by-sa/4.0

   * - Groove MIDI
     - - audio: ✅
       - midi: ✅
     - - :ref:`beats`
       - :ref:`tempo`
       - :ref:`drums`
     - 1150
     - .. image:: https://licensebuttons.net/l/by-sa/4.0/80x15.png
          :target: https://creativecommons.org/licenses/by-sa/4.0

   * - Gtzan-Genre
     - - audio: ✅
       - annotations: ✅
     - global :ref:`genre`
     - 1000
     - ❌

   * - Guitarset
     - - audio: ✅
       - midi: ✅
     - - :ref:`beats`
       - :ref:`chords`
       - :ref:`key`
       - :ref:`tempo`
       - :ref:`notes`
       - :ref:`f0`
     - 360
     - .. image:: https://img.shields.io/badge/License-MIT-blue.svg
          :target: https://lbesson.mit-license.org/

   * - Ikala
     - - audio: ❌
       - annotations: ❌
     - - Vocal :ref:`f0`
       - :ref:`lyrics`
     - 252
     - :ikala:`\ `

   * - Haydn op20
     - - audio: N/A
       - midi: ✅
       - scores: ✅
       - annotations: ✅
     - - symbolic :ref:`chords`
       - symbolic :ref:`key`
     - 24
     - .. image:: https://licensebuttons.net/l/by-nc-sa/4.0/80x15.png
          :target: https://creativecommons.org/licenses/by-nc-sa/4.0

   * - IRMAS
     - - audio: ✅
       - annotations: ✅
     - - :ref:`instruments`
       - :ref:`genre`
     - 9579
     - .. image:: https://licensebuttons.net/l/by-nc-sa/3.0/80x15.png
          :target: https://creativecommons.org/licenses/by-sa/3.0

   * - MAESTRO
     - - audio: ✅
       - annotations: ✅
     - Piano :ref:`notes`
     - 1282
     - .. image:: https://licensebuttons.net/l/by-nc-sa/4.0/80x15.png
          :target: https://creativecommons.org/licenses/by-nc-sa/4.0

   * - Medley-solos-DB
     - - audio: ✅
       - annotations: ✅
     - :ref:`instruments`
     - 21571
     - .. image:: https://licensebuttons.net/l/by-sa/4.0/80x15.png
          :target: https://creativecommons.org/licenses/by-sa/4.0

   * - MedleyDB melody
     - - audio: 🔑
       - annotations: ✅
     - Melody :ref:`f0`
     - 108
     - .. image:: https://licensebuttons.net/l/by-nc-sa/4.0/80x15.png
          :target: https://creativecommons.org/licenses/by-nc-sa/4.0

   * - MedleyDB pitch
     - - audio: 🔑
       - annotations: ✅
     - - :ref:`f0`
       - :ref:`instruments`
     - 103
     - .. image:: https://licensebuttons.net/l/by-nc-sa/4.0/80x15.png
          :target: https://creativecommons.org/licenses/by-nc-sa/4.0

   * - Mridangam Stroke
     - - audio: ✅
       - annotations: ✅
     - - :ref:`stroke-name`
       - :ref:`tonic`
     - 6977
     - .. image:: https://licensebuttons.net/l/by/3.0/80x15.png
          :target: https://creativecommons.org/licenses/by/3.0/

   * - Orchset
     - - audio: ✅
       - annotations: ✅
     - Melody :ref:`f0`
     - 64
     - .. image:: https://licensebuttons.net/l/by-nc-sa/4.0/80x15.png
          :target: https://creativecommons.org/licenses/by-nc-sa/4.0

   * - PHENICX-Anechoic
     - - multitrack audio: ✅
       - annotations: ✅
     - - Aligned score :ref:`notes`
       - Original score :ref:`notes`
     - 4
     - .. image:: https://licensebuttons.net/l/by-nc-sa/4.0/80x15.png
          :target: https://creativecommons.org/licenses/by-nc-sa/4.0

   * - Queen
     - - audio: ❌
       - annotations: ✅
     - - :ref:`chords`
       - :ref:`sections`
       - :ref:`key`
     - 51
     - ❌          

   * - RWC classical
     - - audio: ❌
       - annotations: ✅
     - - :ref:`beats`
       - :ref:`sections`
     - 61
     - :rwc:`\ `

   * - RWC jazz
     - - audio: ❌
       - annotations: ✅
     - - :ref:`beats`
       - :ref:`sections`
     - 50
     - :rwc:`\ `

   * - RWC popular
     - - audio: ❌
       - annotations: ✅
     - - :ref:`beats`
       - :ref:`sections`
       - :ref:`vocal-activity`
       - :ref:`chords`
       - :ref:`tempo`
     - 100
     - :rwc:`\ `

   * - Salami
     - - audio: ❌
       - annotations: ✅
     - :ref:`sections`
     - 1359
     - .. image:: https://licensebuttons.net/l/zero/1.0/80x15.png
          :target: http://creativecommons.org/publicdomain/zero/1.0/

   * - Saraga Carnatic
     - - audio: ✅
       - annotations: ✅
     - - :ref:`f0`
       - Vocal :ref:`f0`
       - :ref:`tempo`
       - :ref:`phrases`
       - :ref:`beats` (samas)
       - :ref:`sections`
       - :ref:`tonic`
     - 249
     - .. image:: https://licensebuttons.net/l/by-nc-sa/4.0/80x15.png
          :target: https://creativecommons.org/licenses/by-nc-sa/4.0

   * - Saraga Hindustani
     - - audio: ✅
       - annotations: ✅
     - - :ref:`f0`
       - :ref:`tempo`
       - :ref:`phrases`
       - :ref:`beats` (samas)
       - :ref:`sections`
       - :ref:`tonic`
     - 108
     - .. image:: https://licensebuttons.net/l/by-nc-sa/4.0/80x15.png
          :target: https://creativecommons.org/licenses/by-nc-sa/4.0

   * - Tinysol
     - - audio: ✅
       - annotations: ✅
     - - :ref:`instruments`
       - :ref:`technique`
       - :ref:`notes`
     - 2913
     - .. image:: https://licensebuttons.net/l/by/4.0/80x15.png
          :target: https://creativecommons.org/licenses/by/4.0/

   * - Tonality ClassicalDB
     - - audio: 🧮
       - annotations: ✅
     - Global :ref:`key`
     - 881
     - .. image:: https://licensebuttons.net/l/by-nc-sa/4.0/80x15.png
          :target: https://creativecommons.org/licenses/by-nc-sa/4.0

   * - TONAS
     - - audio: 🔑
       - annotations: 🔑
     - - :ref:`f0`
       - :ref:`notes`
     - 72
     - :tonas:`\ `<|MERGE_RESOLUTION|>--- conflicted
+++ resolved
@@ -98,7 +98,6 @@
      - .. image:: https://licensebuttons.net/l/by-sa/4.0/80x15.png
           :target: https://creativecommons.org/licenses/by-sa/4.0
 
-<<<<<<< HEAD
    * - Da-TACOS
      - - audio: 🧮
        - annotations: ✅
@@ -106,13 +105,13 @@
        - Vocal :ref:`notes`
      - - benchmark 15000 tracks
        - coveranalysis 10000 tracks
-=======
+
    * - Freesound One-Shot Percussive Sounds
      - - audio: ✅
        - annotations: ✅
      - - :ref:`tags`
      - 10254
->>>>>>> b782d525
+
      - .. image:: https://licensebuttons.net/l/by-sa/4.0/80x15.png
           :target: https://creativecommons.org/licenses/by-sa/4.0
 
